--- conflicted
+++ resolved
@@ -8,10 +8,6 @@
 .venv
 benchmarks/results
 
-<<<<<<< HEAD
-.cache/
-=======
 # Remove doc build folders
 .cache/
-build/
->>>>>>> 2a4d72d5
+build/